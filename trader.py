import json
from datamodel import Listing, Observation, Order, OrderDepth, ProsperityEncoder, Symbol, Trade, TradingState
from typing import Any, List
import numpy as np
import pandas as pd

# Logger class is so that https://jmerle.github.io/imc-prosperity-2-visualizer/?/visualizer can be used
class Logger:
    def __init__(self) -> None:
        self.logs = ""

    def print(self, *objects: Any, sep: str = " ", end: str = "\n") -> None:
        self.logs += sep.join(map(str, objects)) + end

    def flush(self, state: TradingState, orders: dict[Symbol, list[Order]], conversions: int, trader_data: str) -> None:
        print(json.dumps([
            self.compress_state(state),
            self.compress_orders(orders),
            conversions,
            trader_data,
            self.logs,
        ], cls=ProsperityEncoder, separators=(",", ":")))

        self.logs = ""

    def compress_state(self, state: TradingState) -> list[Any]:
        return [
            state.timestamp,
            state.traderData,
            self.compress_listings(state.listings),
            self.compress_order_depths(state.order_depths),
            self.compress_trades(state.own_trades),
            self.compress_trades(state.market_trades),
            state.position,
            self.compress_observations(state.observations),
        ]

    def compress_listings(self, listings: dict[Symbol, Listing]) -> list[list[Any]]:
        compressed = []
        for listing in listings.values():
            compressed.append([listing["symbol"], listing["product"], listing["denomination"]])

        return compressed

    def compress_order_depths(self, order_depths: dict[Symbol, OrderDepth]) -> dict[Symbol, list[Any]]:
        compressed = {}
        for symbol, order_depth in order_depths.items():
            compressed[symbol] = [order_depth.buy_orders, order_depth.sell_orders]

        return compressed

    def compress_trades(self, trades: dict[Symbol, list[Trade]]) -> list[list[Any]]:
        compressed = []
        for arr in trades.values():
            for trade in arr:
                compressed.append([
                    trade.symbol,
                    trade.price,
                    trade.quantity,
                    trade.buyer,
                    trade.seller,
                    trade.timestamp,
                ])

        return compressed

    def compress_observations(self, observations: Observation) -> list[Any]:
        conversion_observations = {}
        for product, observation in observations.conversionObservations.items():
            conversion_observations[product] = [
                observation.bidPrice,
                observation.askPrice,
                observation.transportFees,
                observation.exportTariff,
                observation.importTariff,
                observation.sunlight,
                observation.humidity,
            ]

        return [observations.plainValueObservations, conversion_observations]

    def compress_orders(self, orders: dict[Symbol, list[Order]]) -> list[list[Any]]:
        compressed = []
        for arr in orders.values():
            for order in arr:
                compressed.append([order.symbol, order.price, order.quantity])

        return compressed

logger = Logger()

class Trader:
    
    POSITION_LIMIT = {'STARFRUIT' : 20, 'AMETHYSTS' : 20}
    current_positions = {'STARFRUIT' : 0, 'AMETHYSTS' : 0}
    
    # Stores cache nums for each product 
    product_cache_num = {"STARFRUIT" : 20, 'AMETHYSTS' : 20}

    # This starfruit_cache stores the last 'starfruit_cache_num' of starfruit midprices
    starfruit_cache = []
    starfruit_time_cache = []

    # Amethyst cache to store amethysts
    amethyst_cache = []
    amethyst_time_cache = []
    
    # store residual analysis
    predicted_prices = []
    residuals = []

    # Helper function to store the midprice of a product
    def cache_product(self, product: Symbol, state: TradingState):
        # Get the order depths of product
        order_depth: OrderDepth = state.order_depths[product]

        # Extract the best  ask and bid
        best_ask, _ = list(order_depth.sell_orders.items())[0]
        best_bid, _ = list(order_depth.buy_orders.items())[0]

        # Add the product midprice and timestamp to relevant cache
        match product:
            case "STARFRUIT":
                self.starfruit_cache.append((best_ask + best_bid)/2)
                self.starfruit_time_cache.append(state.timestamp)
            case "AMETHYSTS":
                self.amethyst_cache.append((best_ask + best_bid)/2)
                self.amethyst_time_cache.append(state.timestamp)

    # Returns the cache num for a product
    def get_cache_num(self, product: Symbol):
        match product:
            case "STARFRUIT":
                return self.product_cache_num['STARFRUIT']
            case "AMETHYSTS":
                return self.product_cache_num['AMETHYSTS']
    
    # Handles caching of a product by removing items from cache before overflow, and appending new midprices to the cache
    def handle_cache(self, product: Symbol, state: TradingState, cache: list[int], time_cache: list[int]):
        cache_num = self.get_cache_num(product)
        
        # Remove prices from cache if there are too many
        if (len(cache) == cache_num): 
            cache.pop(0)
            time_cache.pop(0)
        
        # Store midprice of a product
        self.cache_product(product, state)

    # Calculates regression when given the times and prices, and a timestamp to predict the price of
    def calculate_regression(self, times: list[int], prices: list[int], timestamp: int):
        data = pd.DataFrame({"times": times, "prices": prices})

        # Convert DataFrame columns to NumPy arrays for calculations
        X = np.array(data["times"])
        Y = np.array(data["prices"])

        # Calculate the mean of x and y
        mean_x = np.mean(X)
        mean_y = np.mean(Y)

        # Calculate the slope (m)
        if (np.var(X) == 0):
            return -1 # Return -1 if the variance is 0
        else:
            m = np.sum((X - mean_x) * (Y - mean_y)) / np.sum((X - mean_x) ** 2)

        # Calculate the intercept (c)
        c = mean_y - m * mean_x

        return m * timestamp + c

    # Returns the acceptable_price base on regression
    def get_price_regression(self, product: Symbol, time_cache: list[int], cache: list[int], timestamp, default_price: int, forecast: int):
        # Price is based on regression prediction of next timestamp, otherwise average sum
        predicted_price = self.calculate_regression(time_cache, cache, timestamp + 100 * forecast)

        if (timestamp == 0): # When the timestamp is 0, set price to 5000
            acceptable_price = default_price

        # When the timestamp is not 0 and the price can be predicted with regression
        elif (predicted_price != -1): 
            acceptable_price = predicted_price

<<<<<<< HEAD
        else: # when the price cannot be predicted with regression, then use moving average midprice
            acceptable_price = round(sum(cache/len(cache), 5))
=======
        else: # when the price cannot be predicted with regression, then use average midprice
            acceptable_price = sum(cache)/len(cache)
>>>>>>> dbb57086

        return acceptable_price
      
    # Returns weighted average
    def get_price_weighted_average(self, 
                                    cache: list[int], 
                                    timestamp: int,
                                    default_price: int):
            if (timestamp == 0):
                return default_price

            cache_size = len(cache)

            sum_of_times = (cache_size*(cache_size + 1)) / 2

            wa = 0
            weights = [0 for _ in range(cache_size)]

            for i in range(len(cache)):
                weights[i] = i/sum_of_times

            wa = sum(weight * price for weight, price in zip(weights, cache))

            return wa

    def adjust_positions(self, orders: List[Order], product: str):
        #logger.print(f"old orders: {orders}")
        limit = self.POSITION_LIMIT[product]
        #logger.print(f"limit: {limit}")
        cur_pos = self.current_positions[product]
        #logger.print(f"current position: {cur_pos}")
        
        # separate and sort orders by best price
        buy_orders = [order for order in orders if order.quantity > 0]
        sell_orders = [order for order in orders if order.quantity < 0]
        sorted_buy_orders = sorted(buy_orders, key=lambda x: x.price)
        sorted_sell_orders = sorted(sell_orders, key=lambda x: x.price, reverse=True)
        #logger.print(f"sorted buy orders: {sorted_buy_orders}")
        #logger.print(f"sorted sell orders: {sorted_sell_orders}")

        # iterate until position limit is reached
        buy_index = 0
        sell_index = 0

        while buy_index < len(buy_orders) and sell_index < len(sell_orders):
            #logger.print(f"buy index: {buy_index}, sell index: {sell_index}")
            if buy_index < len(buy_orders):
                #logger.print(f"before buy: {cur_pos}")
                if sorted_buy_orders[buy_index].quantity + cur_pos > limit:
                    diff = limit - cur_pos
                    sorted_buy_orders[buy_index].quantity = diff 
                cur_pos += sorted_buy_orders[buy_index].quantity
                buy_index += 1
                #logger.print(f"after buy: {cur_pos}")
            if sell_index < len(sell_orders):
                #logger.print(f"before sell: {cur_pos}")
                if sorted_sell_orders[sell_index].quantity + cur_pos < -limit:
                    diff = limit - cur_pos
                    sorted_sell_orders[sell_index].quantity = diff
                cur_pos += sorted_sell_orders[sell_index].quantity
                sell_index += 1
                #logger.print(f"after sell: {cur_pos}")
            
        while buy_index < len(buy_orders):
            #logger.print(f"before buy: {cur_pos}")
            if sorted_buy_orders[buy_index].quantity + cur_pos > limit:
                    diff = limit - cur_pos
                    sorted_buy_orders[buy_index].quantity = diff 
            cur_pos += sorted_buy_orders[buy_index].quantity
            buy_index += 1
            #logger.print(f"after buy: {cur_pos}")
            
        while sell_index < len(sell_orders):
            #logger.print(f"before sell: {cur_pos}")
            if sorted_sell_orders[sell_index].quantity + cur_pos < -limit:
                    diff = limit - cur_pos
                    sorted_sell_orders[sell_index].quantity = diff 
            cur_pos += sorted_sell_orders[sell_index].quantity
            sell_index += 1
            #logger.print(f"after sell: {cur_pos}")

        # update position and return adjusted orders
        #logger.print(f"final position: {cur_pos}")
        # logger.print(f"buy index: {buy_index}, sell index: {sell_index}")
        self.current_positions[product] = cur_pos
        new_orders = sorted_buy_orders[:buy_index] + sorted_sell_orders[:sell_index]
        ##logger.print(f"new orders: {new_orders}")
        
        return new_orders

    # Returns weighted mid price 
    def get_weighted_midprice(self, market_sell_orders: list[(int, int)], market_buy_orders: list[(int, int)]):
        return sum([price*-volume for price, volume in market_sell_orders] + 
                   [price*volume for price, volume in market_buy_orders])/sum([-volume for _, volume in market_sell_orders] +
                                                                               [volume for _, volume in market_buy_orders])
        # weighted_ask_price = sum([price*-volume for price, volume in market_sell_orders])/sum([-volume for _, volume in market_sell_orders])
        # weighted_bid_price = sum([price*volume for price, volume in market_buy_orders])/sum([volume for _, volume in market_buy_orders])
        # return int((weighted_ask_price+weighted_bid_price)/2)


    def compute_amethyst_orders(self, state):
        product = "AMETHYSTS"
        order_depth: OrderDepth = state.order_depths[product]
        orders: List[Order] = []

        market_sell_orders = list(order_depth.sell_orders.items())
        market_buy_orders = list(order_depth.buy_orders.items())

        best_ask, best_ask_amount = market_sell_orders[0]
        best_bid, best_bid_amount = market_buy_orders[0]

        # Calculate price for amethysts
        acceptable_price = sum(self.amethyst_cache)/len(self.amethyst_cache)
        logger.print("Amethyst acceptable price: ", acceptable_price)
        logger.print("Amethyst best ask: ", best_ask)
        logger.print("Amethyst best bid: ", best_bid)

        # Market TAKING:
        # Do the BUYING 
        if len(order_depth.sell_orders) != 0:
            logger.print("best ask: ", best_ask_amount)
            if best_ask <= acceptable_price:
                logger.print(product, " BUY", str(-best_ask_amount) + "x", best_ask)
                orders.append(Order(product, best_ask, -best_ask_amount))

        # Do the SELLING
        if len(order_depth.buy_orders) != 0:
            logger.print("best bid: ", best_bid_amount)
            if best_bid >= acceptable_price:
                logger.print(product, " SELL", str(best_bid_amount) + "x", best_bid)
                orders.append(Order(product, best_bid, -best_bid_amount))

        # Market MAKING
        bid_amount = 10

        if (state.position.get(product, 0) > 10):
            bid_amount = int((self.POSITION_LIMIT[product] - abs(state.position.get(product, 0))) * 0.5)

        ask_amount = 10

        if (state.position.get(product, 0) < -10):
            ask_amount = int((self.POSITION_LIMIT[product] - abs(state.position.get(product, 0))) * 0.5)

        spread = 2

        # if (best_ask > acceptable_price) or (best_bid < acceptable_price):
        #     # price is midprice if there is no price mismatch
        #     price = int(self.amethyst_cache[-1]) 
        # elif len(market_sell_orders) > 1 and len(market_buy_orders) > 1:
        #     # price is next best midprice if there is one, and there is a price mismatch
        #     price = (market_sell_orders[1][0]+market_buy_orders[1][0])//2 # This is the next best midprice
        # else:
        price = 10000

        logger.print(price)

        # Send a buy order
        orders.append(Order(product, price - spread, bid_amount)) # Want to buy at 9996

        # # Send a sell order
        orders.append(Order(product, price + spread, -ask_amount)) # SELL should be negative for market making

        return orders
    
    def compute_starfruit_orders(self, state):
        product = "STARFRUIT"
        order_depth: OrderDepth = state.order_depths[product]
        orders: List[Order] = []

        market_sell_orders = list(order_depth.sell_orders.items())
        market_buy_orders = list(order_depth.buy_orders.items())

        best_ask, best_ask_amount = market_sell_orders[0]
        best_bid, best_bid_amount = market_buy_orders[0]

        # Calculate price for starfruit
        acceptable_price = self.get_price_regression('STARFRUIT', 
                                                        self.starfruit_time_cache, 
                                                        self.starfruit_cache, 
                                                        state.timestamp,
                                                        default_price = 5000,
                                                        forecast = 1)
<<<<<<< HEAD
        
        # get regression residuals for first 100 timestamps
        if len(self.predicted_prices) != 100:
            self.predicted_prices.append(acceptable_price)
        if len(self.starfruit_cache) >= 2 and len(self.residuals) != 100:
            self.residuals.append(self.starfruit_cache[-1] - self.predicted_prices[-2])
            
        #logger.print(f"starfruit cache: ", self.starfruit_cache)
        #logger.print(f"predicted log: ", self.predicted_prices)
        logger.print(f"residuals: ", self.residuals)
            
=======
>>>>>>> dbb57086
        logger.print("Starfruit acceptable price: ", acceptable_price)
        logger.print("Starfruit best ask: ", best_ask)
        logger.print("Starfruit best bid: ", best_bid)

        # Do the BUYING 
        if len(order_depth.sell_orders) != 0:
            logger.print("best ask: ", best_ask_amount)
            if best_ask <= acceptable_price:
                logger.print(product, " BUY", str(-best_ask_amount) + "x", best_ask)
                orders.append(Order(product, best_ask, -best_ask_amount))

        # Do the SELLING
        if len(order_depth.buy_orders) != 0:
            logger.print("best bid: ", best_bid_amount)
            if best_bid >= acceptable_price:
                logger.print(product, " SELL", str(best_bid_amount) + "x", best_bid)
                orders.append(Order(product, best_bid, -best_bid_amount))
        
        # MArket MAKING
        bid_amount = 10

        if (state.position.get(product, 0) > 10):
            bid_amount = int((self.POSITION_LIMIT[product] - abs(state.position.get(product, 0))) * 0.5)

        ask_amount = 10

        if (state.position.get(product, 0) < -10):
            ask_amount = int((self.POSITION_LIMIT[product] - abs(state.position.get(product, 0))) * 0.5)

        spread = 2
        price = int(self.get_weighted_midprice(market_sell_orders, market_buy_orders)) # change this to weighted mid price 
        logger.print(price)

        orders.append(Order(product, price - spread, bid_amount)) # Want to buy
        orders.append(Order(product, price + spread, -ask_amount)) # Want to sel

        return orders
        

    # This method is called at every timestamp -> it handles all the buy and sell orders, and outputs a list of orders to be sent
    def run(self, state: TradingState):

        # Update positions
        for product in self.current_positions:
            if product in state.position:
                self.current_positions[product] = state.position[product]
            
        # Dictionary that will end up storing all the orders of each product
        result = {}
        
        # Handle cache for starfruit and amethyst
        self.handle_cache('STARFRUIT', state, self.starfruit_cache, self.starfruit_time_cache)
        self.handle_cache('AMETHYSTS', state, self.amethyst_cache, self.amethyst_time_cache)

        # Get amethyst orders
        amethyst_orders = self.compute_amethyst_orders(state)
        result["AMETHYSTS"] = self.adjust_positions(amethyst_orders, "AMETHYSTS")

        # Get starfruit orders
        starfruit_orders = self.compute_starfruit_orders(state)
        result["STARFRUIT"] = self.adjust_positions(starfruit_orders, "STARFRUIT")

        trader_data = "" # String value holding Trader state data. Delivered as TradingState.traderData on next execution.

        conversions = 0
        logger.flush(state, result, conversions, trader_data)
        return result, conversions, trader_data<|MERGE_RESOLUTION|>--- conflicted
+++ resolved
@@ -181,14 +181,8 @@
         # When the timestamp is not 0 and the price can be predicted with regression
         elif (predicted_price != -1): 
             acceptable_price = predicted_price
-
-<<<<<<< HEAD
-        else: # when the price cannot be predicted with regression, then use moving average midprice
-            acceptable_price = round(sum(cache/len(cache), 5))
-=======
         else: # when the price cannot be predicted with regression, then use average midprice
             acceptable_price = sum(cache)/len(cache)
->>>>>>> dbb57086
 
         return acceptable_price
       
@@ -371,7 +365,6 @@
                                                         state.timestamp,
                                                         default_price = 5000,
                                                         forecast = 1)
-<<<<<<< HEAD
         
         # get regression residuals for first 100 timestamps
         if len(self.predicted_prices) != 100:
@@ -382,9 +375,7 @@
         #logger.print(f"starfruit cache: ", self.starfruit_cache)
         #logger.print(f"predicted log: ", self.predicted_prices)
         logger.print(f"residuals: ", self.residuals)
-            
-=======
->>>>>>> dbb57086
+
         logger.print("Starfruit acceptable price: ", acceptable_price)
         logger.print("Starfruit best ask: ", best_ask)
         logger.print("Starfruit best bid: ", best_bid)
